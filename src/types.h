--- conflicted
+++ resolved
@@ -60,10 +60,7 @@
 	u16b e_max;       /**< Maximum number of ego-item kinds */
 	u16b r_max;       /**< Maximum number of monster races */
 	u16b rb_max;	  /**< Maximum number of monster bases */
-<<<<<<< HEAD
-=======
 	u16b mp_max;	  /**< Maximum number of monster pain message sets */
->>>>>>> dfcb3c7f
 	u16b s_max;       /**< Maximum number of magic spells */
 
 	u16b o_max;       /**< Maximum number of objects on a given level */
