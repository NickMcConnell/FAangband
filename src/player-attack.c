--- conflicted
+++ resolved
@@ -351,18 +351,10 @@
 		for (j = 2; j < player->body.count; j++) {
 			struct object *obj = slot_object(player, j);
 			if (obj)
-<<<<<<< HEAD
-				improve_attack_modifier(obj, mon, &b, &s, verb, false, true,
-										false);
-		}
-
-		improve_attack_modifier(obj, mon, &b, &s, verb, false, true, false);
-=======
 				improve_attack_modifier(obj, mon, &b, &s, verb, FALSE, TRUE);
 		}
 
 		improve_attack_modifier(obj, mon, &b, &s, verb, FALSE, TRUE);
->>>>>>> 993b33a6
 
 		dmg = melee_damage(obj, b, s);
 		dmg = critical_norm(obj->weight, obj->to_h, dmg, &msg_type);
@@ -675,15 +667,8 @@
 
 	result.success = true;
 
-<<<<<<< HEAD
-	improve_attack_modifier(ammo, mon, &b, &s, result.hit_verb, true, true,
-							false);
-	improve_attack_modifier(bow, mon, &b, &s, result.hit_verb, true, true,
-							false);
-=======
 	improve_attack_modifier(ammo, mon, &b, &s, result.hit_verb, TRUE, TRUE);
 	improve_attack_modifier(bow, mon, &b, &s, result.hit_verb, TRUE, TRUE);
->>>>>>> 993b33a6
 
 	result.dmg = ranged_damage(ammo, bow, b, s, multiplier);
 	result.dmg = critical_shot(ammo->weight, ammo->to_h, result.dmg,
@@ -716,12 +701,7 @@
 
 	result.success = true;
 
-<<<<<<< HEAD
-	improve_attack_modifier(obj, mon, &b, &s, result.hit_verb, true, true,
-							false);
-=======
 	improve_attack_modifier(obj, mon, &b, &s, result.hit_verb, TRUE, TRUE);
->>>>>>> 993b33a6
 
 	result.dmg = ranged_damage(obj, NULL, b, s, multiplier);
 	result.dmg = critical_norm(obj->weight, obj->to_h, result.dmg,
