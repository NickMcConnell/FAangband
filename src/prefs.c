--- conflicted
+++ resolved
@@ -501,435 +501,9 @@
  */
 static enum parser_error parse_prefs_load(struct parser *p)
 {
-<<<<<<< HEAD
-	struct prefs_data *d = parser_priv(p);
-	assert(d != NULL);
-	if (d->bypass) return PARSE_ERROR_NONE;
-=======
-	long i, n1, n2, sq;
-
-	char *zz[16];
-
-
-	/* Skip "empty" lines */
-	if (!buf[0]) return (0);
-
-	/* Skip "blank" lines */
-	if (isspace((unsigned char)buf[0])) return (0);
-
-	/* Skip comments */
-	if (buf[0] == '#') return (0);
-
-
-	/* Paranoia */
-	/* if (strlen(buf) >= 1024) return (1); */
-
-
-	/* Require "?:*" format */
-	if (buf[1] != ':') return (1);
-
-
-	/* Process "R:<num>:<a>/<c>" -- attr/char for monster races */
-	if (buf[0] == 'R')
-	{
-		if (tokenize(buf+2, 3, zz) == 3)
-		{
-			monster_race *r_ptr;
-			i = strtol(zz[0], NULL, 0);
-			n1 = strtol(zz[1], NULL, 0);
-			n2 = strtol(zz[2], NULL, 0);
-			if ((i < 0) || (i >= (long)z_info->r_max)) return (1);
-			r_ptr = &r_info[i];
-			if (n1) r_ptr->x_attr = (byte)n1;
-			if (n2) r_ptr->x_char = (char)n2;
-			return (0);
-		}
-	}
-
-	/* Process "B:<k_idx>:inscription */
-	else if (buf[0] == 'B')
-	{
-		if (2 == tokenize(buf + 2, 2, zz))
-		{
-			add_autoinscription(strtol(zz[0], NULL, 0), zz[1]);
-			return (0);
-		}
-	}
-
-	/* Process "Q:<idx>:<tval>:<sval>:<y|n>"  -- squelch bits   */
-	/* and     "Q:<idx>:<val>"                -- squelch levels */
-	/* and     "Q:<val>"                      -- auto_destroy   */
-	else if (buf[0] == 'Q')
-	{
-		i = tokenize(buf+2, 4, zz);
-		if (i == 2)
-		{
-			n1 = strtol(zz[0], NULL, 0);
-			n2 = strtol(zz[1], NULL, 0);
-			squelch_level[n1] = n2;
-			return(0);
-		}
-		else if (i == 4)
-		{
-			i = strtol(zz[0], NULL, 0);
-			n1 = strtol(zz[1], NULL, 0);
-			n2 = strtol(zz[2], NULL, 0);
-			sq = strtol(zz[3], NULL, 0);
-			if ((k_info[i].tval == n1) && (k_info[i].sval == n2))
-			{
-				k_info[i].squelch = sq;
-				return(0);
-			}
-			else
-			{
-				for (i = 1; i < z_info->k_max; i++)
-				{
-					if ((k_info[i].tval == n1) && (k_info[i].sval == n2))
-					{
-						k_info[i].squelch = sq;
-						return(0);
-					}
-				}
-			}
-		}
-	}
-
-	/* Process "K:<tval>:<sval>:<a>/<c>"  -- attr/char for object kinds */
-	else if (buf[0] == 'K')
-	{
-		if (tokenize(buf+2, 4, zz) == 4)
-		{
-			object_kind *k_ptr;
-
-			int tval, sval;
-			const char *tval_s = zz[0];
-			const char *sval_s = zz[1];
-
-			n1 = strtol(zz[2], NULL, 0);
-			n2 = strtol(zz[3], NULL, 0);
-
-			/* Now convert the tval into its numeric equivalent */
-			if (1 != sscanf(tval_s, "%d", &tval))
-			{
-				tval = tval_find_idx(tval_s);
-				if (tval == -1) return 1;
-			}
-
-			/* Now find the sval */
-			if (1 != sscanf(sval_s, "%d", &sval))
-			{
-				sval = lookup_sval(tval, sval_s);
-				if (sval == -1) return 1;
-			}
-
-			i = lookup_kind(tval, sval);
-
-			if ((i < 0) || (i >= (long)z_info->k_max)) return (1);
-
-			k_ptr = &k_info[i];
-
-			if (n1) k_ptr->x_attr = (byte)n1;
-			if (n2) k_ptr->x_char = (char)n2;
-
-			return (0);
-		}
-	}
-
-
-	/* Process "F:<num>:<a>/<c>" -- attr/char for terrain features */
-	else if (buf[0] == 'F')
-	{
-		if (tokenize(buf+2, 3, zz) == 3)
-		{
-			feature_type *f_ptr;
-			i = strtol(zz[0], NULL, 0);
-			n1 = strtol(zz[1], NULL, 0);
-			n2 = strtol(zz[2], NULL, 0);
-			if ((i < 0) || (i >= (long)z_info->f_max)) return (1);
-			f_ptr = &f_info[i];
-			if (n1) f_ptr->x_attr = (byte)n1;
-			if (n2) f_ptr->x_char = (char)n2;
-			return (0);
-		}
-	}
-
-
-	/* Process "L:<num>:<a>/<c>" -- attr/char for flavors */
-	else if (buf[0] == 'L')
-	{
-		if (tokenize(buf+2, 3, zz) == 3)
-		{
-			flavor_type *flavor_ptr;
-			i = strtol(zz[0], NULL, 0);
-			n1 = strtol(zz[1], NULL, 0);
-			n2 = strtol(zz[2], NULL, 0);
-			if ((i < 0) || (i >= (long)z_info->flavor_max)) return (1);
-			flavor_ptr = &flavor_info[i];
-			if (n1) flavor_ptr->x_attr = (byte)n1;
-			if (n2) flavor_ptr->x_char = (char)n2;
-			return (0);
-		}
-	}
-
-
-	/* Process "S:<num>:<a>/<c>" -- attr/char for special things */
-	else if (buf[0] == 'S')
-	{
-		if (tokenize(buf+2, 3, zz) == 3)
-		{
-			i = strtol(zz[0], NULL, 0);
-			n1 = strtol(zz[1], NULL, 0);
-			n2 = strtol(zz[2], NULL, 0);
-			if ((i < 0) || (i >= (long)N_ELEMENTS(misc_to_attr))) return (1);
-			misc_to_attr[i] = (byte)n1;
-			misc_to_char[i] = (char)n2;
-			return (0);
-		}
-	}
-
-
-	/* Process "E:<tv>:<a>" -- attribute for inventory objects */
-	else if (buf[0] == 'E')
-	{
-		if (tokenize(buf+2, 2, zz) == 2)
-		{
-			i = strtol(zz[0], NULL, 0) % 128;
-			n1 = strtol(zz[1], NULL, 0);
-			if ((i < 0) || (i >= (long)N_ELEMENTS(tval_to_attr))) return (1);
-			if (n1) tval_to_attr[i] = (byte)n1;
-			return (0);
-		}
-	}
-
-
-	/* Process "A:<str>" -- save an "action" for later */
-	else if (buf[0] == 'A')
-	{
-		text_to_ascii(macro_buffer, sizeof(macro_buffer), buf+2);
-		return (0);
-	}
-
-	/* Process "P:<str>" -- create macro */
-	else if (buf[0] == 'P')
-	{
-		char tmp[1024];
-		text_to_ascii(tmp, sizeof(tmp), buf+2);
-		macro_add(tmp, macro_buffer);
-		return (0);
-	}
-
-	/* Process "C:<num>:<str>" -- create keymap */
-	else if (buf[0] == 'C')
-	{
-		long mode;
-		byte j;
-
-		char tmp[1024];
-
-		if (tokenize(buf+2, 2, zz) != 2) return (1);
-
-		mode = strtol(zz[0], NULL, 0);
-		if ((mode < 0) || (mode >= KEYMAP_MODES)) return (1);
-
-		text_to_ascii(tmp, sizeof(tmp), zz[1]);
-		if (!tmp[0] || tmp[1]) return (1);
-		j = (byte)tmp[0];
-
-		string_free(keymap_act[mode][j]);
-
-		keymap_act[mode][j] = string_make(macro_buffer);
-
-		return (0);
-	}
-
-
-	/* Process "V:<num>:<kv>:<rv>:<gv>:<bv>" -- visual info */
-	else if (buf[0] == 'V')
-	{
-		if (tokenize(buf+2, 5, zz) == 5)
-		{
-			i = strtol(zz[0], NULL, 0);
-			if ((i < 0) || (i >= MAX_COLORS)) return (1);
-			angband_color_table[i][0] = (byte)strtol(zz[1], NULL, 0);
-			angband_color_table[i][1] = (byte)strtol(zz[2], NULL, 0);
-			angband_color_table[i][2] = (byte)strtol(zz[3], NULL, 0);
-			angband_color_table[i][3] = (byte)strtol(zz[4], NULL, 0);
-			return (0);
-		}
-	}
-
-	/* set macro trigger names and a template */
-	/* Process "T:<trigger>:<keycode>:<shift-keycode>" */
-	/* Process "T:<template>:<modifier chr>:<modifier name>:..." */
-	else if (buf[0] == 'T')
-	{
-		int tok;
-
-		tok = tokenize(buf + 2, MAX_MACRO_MOD + 2, zz);
-
-		/* Trigger template */
-		if (tok >= 4)
-		{
-			int i;
-			int num;
-
-			/* Free existing macro triggers and trigger template */
-			macro_trigger_free();
-
-			/* Clear template done */
-			if (*zz[0] == '\0') return 0;
-
-			/* Count modifier-characters */
-			num = strlen(zz[1]);
-
-			/* One modifier-character per modifier */
-			if (num + 2 != tok) return 1;
-
-			/* Macro template */
-			macro_template = string_make(zz[0]);
-
-			/* Modifier chars */
-			macro_modifier_chr = string_make(zz[1]);
-
-			/* Modifier names */
-			for (i = 0; i < num; i++)
-			{
-				macro_modifier_name[i] = string_make(zz[2+i]);
-			}
-		}
-
-		/* Macro trigger */
-		else if (tok >= 2)
-		{
-			char *buf;
-			cptr s;
-			char *t;
-
-			if (max_macrotrigger >= MAX_MACRO_TRIGGER)
-			{
-				msg_print("Too many macro triggers!");
-				return 1;
-			}
-
-			/* Buffer for the trigger name */
-			buf = C_ZNEW(strlen(zz[0]) + 1, char);
-
-			/* Simulate strcpy() and skip the '\' escape character */
-			s = zz[0];
-			t = buf;
-
-			while (*s)
-			{
-				if ('\\' == *s) s++;
-				*t++ = *s++;
-			}
-
-			/* Terminate the trigger name */
-			*t = '\0';
-
-			/* Store the trigger name */
-			macro_trigger_name[max_macrotrigger] = string_make(buf);
-
-			/* Free the buffer */
-			FREE(buf);
-
-			/* Normal keycode */
-			macro_trigger_keycode[0][max_macrotrigger] = string_make(zz[1]);
-
-			/* Special shifted keycode */
-			if (tok == 3)
-			{
-				macro_trigger_keycode[1][max_macrotrigger] = string_make(zz[2]);
-			}
-			/* Shifted keycode is the same as the normal keycode */
-			else
-			{
-				macro_trigger_keycode[1][max_macrotrigger] = string_make(zz[1]);
-			}
-
-			/* Count triggers */
-			max_macrotrigger++;
-		}
-
-		return 0;
-	}
-
-	/* Process "X:<str>" -- turn option off */
-	else if (buf[0] == 'X')
-	{
-		/* Set the option (not adult ones though) */
-		(void)option_set(buf + 2, FALSE);
-
-		/* Ignore unknown options */
-		return (0);
-	}
-
-	/* Process "Y:<str>" -- turn option on */
-	else if (buf[0] == 'Y')
-	{
-		/* Set the option (not adult ones though) */
-		(void)option_set(buf + 2, TRUE);
-
-		/* Ignore unknown options */
-		return (0);
-	}
-
-
-	/* Process "W:<win>:<flag>:<value>" -- window flags */
-	else if (buf[0] == 'W')
-	{
-		long win, flag, value;
-
-		if (tokenize(buf + 2, 3, zz) == 3)
-		{
-			win = strtol(zz[0], NULL, 0);
-			flag = strtol(zz[1], NULL, 0);
-			value = strtol(zz[2], NULL, 0);
-
-			/* Ignore illegal windows */
-			/* Hack -- Ignore the main window */
-			if ((win <= 0) || (win >= ANGBAND_TERM_MAX)) return (1);
-
-			/* Ignore illegal flags */
-			if ((flag < 0) || (flag >= (int)N_ELEMENTS(window_flag_desc))) return (1);
-
-			/* Require a real flag */
-			if (window_flag_desc[flag])
-			{
-				if (value)
-				{
-					/* Turn flag on */
-					op_ptr->window_flag[win] |= (1L << flag);
-				}
-				else
-				{
-					/* Turn flag off */
-					op_ptr->window_flag[win] &= ~(1L << flag);
-				}
-			}
-
-			/* Success */
-			return (0);
-		}
-	}
-
-
-	/* Process "M:<type>:<attr>" -- colors for message-types */
-	else if (buf[0] == 'M')
-	{
-		if (tokenize(buf+2, 2, zz) == 2)
-		{
-			long type = strtol(zz[0], NULL, 0);
-			int color = color_char_to_attr(zz[1][0]);
-
-			/* Ignore illegal color */
-			if (color < 0) return (1);
-
-			/* Store the color */
-			return (message_color_define((u16b)type, (byte)color));
-		}
-	}
->>>>>>> a14cf40f
+	struct prefs_data *d = parser_priv(p);
+	assert(d != NULL);
+	if (d->bypass) return PARSE_ERROR_NONE;
 
 	const char *file = parser_getstr(p, "file");
 	(void)process_pref_file(file, TRUE);
