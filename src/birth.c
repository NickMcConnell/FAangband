--- conflicted
+++ resolved
@@ -1006,12 +1006,8 @@
 void player_birth(bool quickstart_allowed)
 {
 	int i;
-<<<<<<< HEAD
-	game_command *cmd;
-=======
 	game_command blank = { CMD_NULL, 0, {{0}} };
 	game_command *cmd = &blank;
->>>>>>> a1349bad
 
 	int stats[A_MAX];
 	int points_spent[A_MAX];
